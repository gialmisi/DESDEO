--- conflicted
+++ resolved
@@ -5,14 +5,8 @@
 
 from desdeo.api.config import AuthConfig
 from desdeo.api.routers import (
-<<<<<<< HEAD
-    EMO,
-=======
     enautilus,
     emo,
-    gdm_aggregate,
-    gdm_base,
->>>>>>> 9fe2ee3e
     generic,
     nimbus,
     problem,
@@ -40,13 +34,8 @@
 app.include_router(utopia.router)
 app.include_router(gdm_base.router)
 app.include_router(gdm_aggregate.router)
-<<<<<<< HEAD
 app.include_router(gnimbus_routers.router)
-
-
-=======
 app.include_router(enautilus.router)
->>>>>>> 9fe2ee3e
 
 origins = AuthConfig.cors_origins
 
