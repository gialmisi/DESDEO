--- conflicted
+++ resolved
@@ -9,6 +9,7 @@
 from desdeo.api.db import get_session
 from desdeo.api.models import (
     ForestProblemMetaData,
+    NIMBUSFinalState,
     NIMBUSInitializationState,
     NIMBUSSaveState,
     ProblemMetaDataDB,
@@ -16,12 +17,6 @@
     User,
     UtopiaRequest,
     UtopiaResponse,
-<<<<<<< HEAD
-    NIMBUSInitializationState,
-    NIMBUSSaveState,
-    NIMBUSFinalState,
-=======
->>>>>>> 50dd4610
 )
 from desdeo.api.routers.user_authentication import get_current_user
 
