--- conflicted
+++ resolved
@@ -1,10 +1,9 @@
 """This module initializes the database."""
 
 import json
+import warnings
 from os import walk
-import warnings
 
-<<<<<<< HEAD
 from sqlalchemy_utils import database_exists
 from sqlmodel import Session, SQLModel
 
@@ -79,226 +78,4 @@
 
     else:
         # deployment stuff
-        pass
-=======
-import numpy as np
-import polars as pl
-from sqlalchemy import text
-from sqlalchemy_utils import create_database, database_exists, drop_database
-
-from desdeo.api import db_models
-from desdeo.api.config import DBConfig
-from desdeo.api.db import Base, SessionLocal, engine
-from desdeo.api.routers.UserAuth import get_password_hash
-from desdeo.api.schema import Methods, ObjectiveKind, ProblemKind, Solvers, UserPrivileges, UserRole
-from desdeo.problem.schema import DiscreteRepresentation, Objective, Problem, Variable
-from desdeo.problem.testproblems import (
-    binh_and_korn,
-    forest_problem,
-    forest_problem_discrete,
-    nimbus_test_problem,
-    river_pollution_problem,
-    river_pollution_problem_discrete,
-    spanish_sustainability_problem,
-    spanish_sustainability_problem_discrete,
-)
-from desdeo.utopia_stuff.utopia_problem_old import utopia_problem_old
-
-TEST_USER = "test"
-TEST_PASSWORD = "test"  # NOQA: S105 # TODO: Remove this line and create a proper user creation system.
-
-# The following line creates the database and tables. This is not ideal, but it is simple for now.
-# TODO: Remove this line and create a proper database migration system.
-print("Creating database tables.")
-if not database_exists(engine.url):
-    create_database(engine.url)
-else:
-    warnings.warn("Database already exists. Clearing it.", stacklevel=1)
-
-    # Drop all active connections
-    db = SessionLocal()
-    terminate_connections_sql = text("""
-        SELECT pg_terminate_backend(pid)
-        FROM pg_stat_activity
-        WHERE datname = :db_name AND pid <> pg_backend_pid();
-    """)
-    db.execute(terminate_connections_sql, {"db_name": DBConfig.db_database})
-
-    # Drop all tables
-    Base.metadata.drop_all(bind=engine)
-print("Database tables created.")
-
-# Create the tables in the database.
-Base.metadata.create_all(bind=engine)
-
-# Create test users
-db = SessionLocal()
-user = db_models.User(
-    username="test",
-    password_hash=get_password_hash("test"),
-    role=UserRole.ANALYST,
-    privilages=[UserPrivileges.EDIT_USERS, UserPrivileges.CREATE_PROBLEMS],
-    user_group="",
-)
-db.add(user)
-db.commit()
-db.refresh(user)
-
-"""
-dmUser = db_models.User(
-    username="dm",
-    password_hash=get_password_hash("test"),
-    role=UserRole.DM,
-    privilages=[],
-    user_group="",
-)
-db.add(dmUser)
-
-dmUser2 = db_models.User(
-    username="dm2",
-    password_hash=get_password_hash("test"),
-    role=UserRole.DM,
-    privilages=[],
-    user_group="",
-)
-db.add(dmUser2)
-"""
-
-problem = binh_and_korn()
-
-problem_in_db = db_models.Problem(
-    owner=user.id,
-    name="Binh and Korn",
-    kind=ProblemKind.CONTINUOUS,
-    obj_kind=ObjectiveKind.ANALYTICAL,
-    value=problem.model_dump(mode="json"),
-    role_permission=[UserRole.GUEST],
-)
-db.add(problem_in_db)
-
-problem = nimbus_test_problem()
-problem_in_db = db_models.Problem(
-    owner=user.id,
-    name="Test 4",
-    kind=ProblemKind.CONTINUOUS,
-    obj_kind=ObjectiveKind.ANALYTICAL,
-    value=problem.model_dump(mode="json"),
-    role_permission=[UserRole.GUEST],
-)
-
-db.add(problem_in_db)
-
-problem = river_pollution_problem()
-
-problem_in_db = db_models.Problem(
-    name="Test 2",
-    kind=ProblemKind.CONTINUOUS,
-    obj_kind=ObjectiveKind.ANALYTICAL,
-    value=problem.model_dump(mode="json"),
-    role_permission=[UserRole.DM],
-)
-db.add(problem_in_db)
-
-problem = river_pollution_problem_discrete()
-problem_in_db = db_models.Problem(
-    name=problem.name,
-    kind=ProblemKind.DISCRETE,
-    obj_kind=ObjectiveKind.DATABASED,
-    value=problem.model_dump(mode="json"),
-    role_permission=[UserRole.DM],
-)
-db.add(problem_in_db)
-db.commit()
-
-problem = spanish_sustainability_problem()
-problem_in_db = db_models.Problem(
-    name=problem.name,
-    kind=ProblemKind.CONTINUOUS,
-    obj_kind=ObjectiveKind.ANALYTICAL,
-    value=problem.model_dump(mode="json"),
-    role_permission=[UserRole.DM],
-)
-db.add(problem_in_db)
-db.commit()
-
-problem = spanish_sustainability_problem_discrete()
-problem_in_db = db_models.Problem(
-    name=problem.name,
-    kind=ProblemKind.DISCRETE,
-    obj_kind=ObjectiveKind.DATABASED,
-    value=problem.model_dump(mode="json"),
-    role_permission=[UserRole.DM],
-)
-db.add(problem_in_db)
-db.commit()
-
-
-problem, schedule_dict = utopia_problem_old(holding=4)
-problem_in_db = db_models.Problem(
-    name="Test 5",
-    kind=ProblemKind.CONTINUOUS,
-    obj_kind=ObjectiveKind.ANALYTICAL,
-    solver=Solvers.GUROBIPY,
-    value=problem.model_dump(mode="json"),
-    role_permission=[UserRole.DM],
-)
-db.add(problem_in_db)
-db.commit()
-
-# CAUTION: DO NOT PUT ANY CODE IN BETWEEN THE PREVIOUS AND FOLLOWING BLOCKS OF CODE.
-# UTOPIA MAPS WILL BREAK IF YOU DO.
-
-# The info about the map and decision alternatives now goes into the database
-with open("desdeo/utopia_stuff/data/4.json") as f:  # noqa: PTH123
-    forest_map = f.read()
-map_info = db_models.Utopia(
-    problem=problem_in_db.id,
-    map_json=forest_map,
-    schedule_dict=schedule_dict,
-    years=["2025", "2030", "2035"],
-    stand_id_field="standnumbe",
-)
-db.add(map_info)
-
-problem = forest_problem_discrete()
-problem_in_db = db_models.Problem(
-    name=problem.name,
-    kind=ProblemKind.DISCRETE,
-    obj_kind=ObjectiveKind.DATABASED,
-    value=problem.model_dump(mode="json"),
-    role_permission=[UserRole.DM],
-)
-db.add(problem_in_db)
-db.commit()
-
-# I guess we need to have methods in the database as well
-nimbus = db_models.Method(
-    kind=Methods.NIMBUS,
-    properties=[],
-    name="NIMBUS",
-)
-db.add(nimbus)
-db.commit()
-
-root_folder = "datasets/problemModels/"
-# Load all json files within the root folder
-problems = list(walk(root_folder))[0][2]
-problems = [f for f in problems if f.endswith(".json")]
-
-for problem in problems:  # TODO (@light-weaver): get "kind" and "obj_kind" from the problem model
-    with open(root_folder + problem, encoding="utf-8") as f:
-        problem_data = json.load(f)
-    problem_data = Problem.model_validate(problem_data)
-    problem_in_db = db_models.Problem(
-        owner=user.id,
-        name=problem_data.name,
-        kind=ProblemKind.DISCRETE if "discrete_representation" in problem_data else ProblemKind.CONTINUOUS,
-        obj_kind=ObjectiveKind.DATABASED,
-        value=problem_data.model_dump(mode="json"),
-        role_permission=[UserRole.GUEST],
-    )
-    db.add(problem_in_db)
-    db.commit()
-
-db.close()
->>>>>>> ba7c4f5d
+        pass