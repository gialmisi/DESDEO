"""This module initializes the database."""

import json
from os import walk
import warnings

import numpy as np
import polars as pl
from sqlalchemy import text
from sqlalchemy_utils import create_database, database_exists, drop_database

from desdeo.api import db_models
from desdeo.api.config import DBConfig
from desdeo.api.db import Base, SessionLocal, engine
from desdeo.api.routers.UserAuth import get_password_hash
from desdeo.api.schema import Methods, ObjectiveKind, ProblemKind, Solvers, UserPrivileges, UserRole
from desdeo.problem.schema import DiscreteRepresentation, Objective, Problem, Variable
from desdeo.problem.testproblems import (
    binh_and_korn,
    forest_problem,
    forest_problem_discrete,
    nimbus_test_problem,
    river_pollution_problem,
    river_pollution_problem_discrete,
    spanish_sustainability_problem,
    spanish_sustainability_problem_discrete,
)
from desdeo.utopia_stuff.utopia_problem_old import utopia_problem_old

TEST_USER = "test"
TEST_PASSWORD = "test"  # NOQA: S105 # TODO: Remove this line and create a proper user creation system.

# The following line creates the database and tables. This is not ideal, but it is simple for now.
# TODO: Remove this line and create a proper database migration system.
print("Creating database tables.")
if not database_exists(engine.url):
    create_database(engine.url)
else:
    warnings.warn("Database already exists. Clearing it.", stacklevel=1)

    # Drop all active connections
    db = SessionLocal()
    terminate_connections_sql = text("""
        SELECT pg_terminate_backend(pid)
        FROM pg_stat_activity
        WHERE datname = :db_name AND pid <> pg_backend_pid();
    """)
    db.execute(terminate_connections_sql, {"db_name": DBConfig.db_database})

    # Drop all tables
    Base.metadata.drop_all(bind=engine)
print("Database tables created.")

# Create the tables in the database.
Base.metadata.create_all(bind=engine)

# Create test users
db = SessionLocal()
user = db_models.User(
    username="test",
    password_hash=get_password_hash("test"),
    role=UserRole.ANALYST,
    privilages=[UserPrivileges.EDIT_USERS, UserPrivileges.CREATE_PROBLEMS],
    user_group="",
)
db.add(user)
db.commit()
db.refresh(user)

"""
dmUser = db_models.User(
    username="dm",
    password_hash=get_password_hash("test"),
    role=UserRole.DM,
    privilages=[],
    user_group="",
)
db.add(dmUser)

dmUser2 = db_models.User(
    username="dm2",
    password_hash=get_password_hash("test"),
    role=UserRole.DM,
    privilages=[],
    user_group="",
)
db.add(dmUser2)
"""

problem = binh_and_korn()

problem_in_db = db_models.Problem(
    owner=user.id,
    name="Binh and Korn",
    kind=ProblemKind.CONTINUOUS,
    obj_kind=ObjectiveKind.ANALYTICAL,
    value=problem.model_dump(mode="json"),
    role_permission=[UserRole.GUEST],
)
db.add(problem_in_db)

problem = nimbus_test_problem()
problem_in_db = db_models.Problem(
    owner=user.id,
    name="Test 4",
    kind=ProblemKind.CONTINUOUS,
    obj_kind=ObjectiveKind.ANALYTICAL,
    value=problem.model_dump(mode="json"),
    role_permission=[UserRole.GUEST],
)

db.add(problem_in_db)

problem = river_pollution_problem()

problem_in_db = db_models.Problem(
    name="Test 2",
    kind=ProblemKind.CONTINUOUS,
    obj_kind=ObjectiveKind.ANALYTICAL,
    value=problem.model_dump(mode="json"),
    role_permission=[UserRole.DM],
)
db.add(problem_in_db)

problem = river_pollution_problem_discrete()
problem_in_db = db_models.Problem(
    name=problem.name,
    kind=ProblemKind.DISCRETE,
    obj_kind=ObjectiveKind.DATABASED,
    value=problem.model_dump(mode="json"),
    role_permission=[UserRole.DM],
)
db.add(problem_in_db)
db.commit()

problem = spanish_sustainability_problem()
problem_in_db = db_models.Problem(
    name=problem.name,
    kind=ProblemKind.CONTINUOUS,
    obj_kind=ObjectiveKind.ANALYTICAL,
    value=problem.model_dump(mode="json"),
    role_permission=[UserRole.DM],
)
db.add(problem_in_db)
db.commit()

problem = spanish_sustainability_problem_discrete()
problem_in_db = db_models.Problem(
    name=problem.name,
    kind=ProblemKind.DISCRETE,
    obj_kind=ObjectiveKind.DATABASED,
    value=problem.model_dump(mode="json"),
    role_permission=[UserRole.DM],
)
db.add(problem_in_db)
db.commit()


problem, schedule_dict = utopia_problem_old(holding=4)
problem_in_db = db_models.Problem(
    name="Test 5",
    kind=ProblemKind.CONTINUOUS,
    obj_kind=ObjectiveKind.ANALYTICAL,
    solver=Solvers.GUROBIPY,
    value=problem.model_dump(mode="json"),
    role_permission=[UserRole.DM],
)
db.add(problem_in_db)
db.commit()

# CAUTION: DO NOT PUT ANY CODE IN BETWEEN THE PREVIOUS AND FOLLOWING BLOCKS OF CODE.
# UTOPIA MAPS WILL BREAK IF YOU DO.

# The info about the map and decision alternatives now goes into the database
with open("desdeo/utopia_stuff/data/4.json") as f:  # noqa: PTH123
    forest_map = f.read()
map_info = db_models.Utopia(
    problem=problem_in_db.id,
    map_json=forest_map,
    schedule_dict=schedule_dict,
    years=["2025", "2030", "2035"],
    stand_id_field="standnumbe",
)
db.add(map_info)

<<<<<<< HEAD
# Add all stored problem modesl
=======
problem = forest_problem_discrete()
problem_in_db = db_models.Problem(
    name=problem.name,
    kind=ProblemKind.DISCRETE,
    obj_kind=ObjectiveKind.DATABASED,
    value=problem.model_dump(mode="json"),
    role_permission=[UserRole.DM],
)
db.add(problem_in_db)
db.commit()
>>>>>>> 16def5f8

# I guess we need to have methods in the database as well
nimbus = db_models.Method(
    kind=Methods.NIMBUS,
    properties=[],
    name="NIMBUS",
)
db.add(nimbus)
db.commit()

root_folder = "datasets/problemModels/"
# Load all json files within the root folder
problems = list(walk(root_folder))[0][2]
problems = [f for f in problems if f.endswith(".json")]

for problem in problems:  # TODO (@light-weaver): get "kind" and "obj_kind" from the problem model
    with open(root_folder + problem, encoding="utf-8") as f:
        problem_data = json.load(f)
    problem_data = Problem.model_validate(problem_data)
    problem_in_db = db_models.Problem(
        owner=user.id,
        name=problem_data.name,
        kind=ProblemKind.DISCRETE if "discrete_representation" in problem_data else ProblemKind.CONTINUOUS,
        obj_kind=ObjectiveKind.DATABASED,
        value=problem_data.model_dump(mode="json"),
        role_permission=[UserRole.GUEST],
    )
    db.add(problem_in_db)
    db.commit()

db.close()<|MERGE_RESOLUTION|>--- conflicted
+++ resolved
@@ -183,9 +183,6 @@
 )
 db.add(map_info)
 
-<<<<<<< HEAD
-# Add all stored problem modesl
-=======
 problem = forest_problem_discrete()
 problem_in_db = db_models.Problem(
     name=problem.name,
@@ -196,7 +193,6 @@
 )
 db.add(problem_in_db)
 db.commit()
->>>>>>> 16def5f8
 
 # I guess we need to have methods in the database as well
 nimbus = db_models.Method(
