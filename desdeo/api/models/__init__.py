"""Model exports."""

<<<<<<< HEAD
__all__ = [  # noqa: RUF022
    "BaseEMOState",
=======

__all__ = [
    "UserSavedSolutionDB",
>>>>>>> e4dd825a
    "Bounds",
    "ConstantDB",
    "ConstraintDB",
    "CreateSessionRequest",
    "DiscreteRepresentationDB",
    "EMOSaveState",
    "EMOSolveRequest",
    "EMOState",
    "ENautilusState",
    "ExtraFunctionDB",
    "ForestProblemMetaData",
    "GetSessionRequest",
    "InteractiveSessionBase",
    "InteractiveSessionDB",
    "InteractiveSessionInfo",
    "IntermediateSolutionRequest",
    "IntermediateSolutionResponse",
    "IntermediateSolutionState",
    "NIMBUSBaseState",
    "NIMBUSClassificationRequest",
    "NIMBUSClassificationState",
    "NIMBUSInitializationRequest",
    "NIMBUSInitializationState",
    "NIMBUSSaveRequest",
    "NIMBUSClassificationResponse",
    "NIMBUSInitializationResponse",
    "NIMBUSSaveResponse",
    "NIMBUSSaveState",
    "NonPreferredSolutions",
    "ObjectiveDB",
    "PreferenceBase",
    "PreferenceDB",
    "PreferredSolutions",
    "PreferredRanges",
    "ProblemDB",
    "ProblemGetRequest",
    "ProblemInfo",
    "ProblemInfoSmall",
    "ProblemMetaDataDB",
    "ProblemMetaDataGetRequest",
    "ReferencePoint",
    "RepresentativeNonDominatedSolutions",
    "RPMBaseState",
    "RPMSolveRequest",
    "RPMState",
    "ScalarizationFunctionDB",
    "SimulatorDB",
    "StateDB",
    "TensorConstantDB",
    "TensorVariableDB",
    "User",
    "UserBase",
    "UserPublic",
    "UserRole",
    "VariableDB",
    "ProblemMetaDataDB",
    "BaseProblemMetaData",
    "ForestProblemMetaData",
    "EMOSolveRequest",
    "PreferredRanges",
    "PreferedSolutions",
    "NonPreferredSolutions",
    "EMOSaveState",
    "EMOState",
    "BaseEMOState",
    "SolutionAddress",
    "UserSavedSolutionAddress",
    "UtopiaRequest",
    "UtopiaResponse",
    "VariableDB",
]


from .archive import SolutionAddress, UserSavedSolutionAddress, UserSavedSolutionDB
from .EMO import EMOSolveRequest
from .generic import IntermediateSolutionRequest, IntermediateSolutionResponse

from .nimbus import (
    NIMBUSClassificationRequest,
    NIMBUSClassificationResponse,
    NIMBUSInitializationRequest,
    NIMBUSInitializationResponse,
    NIMBUSSaveRequest,
    NIMBUSSaveResponse,
)
from .preference import (
    Bounds,
    NonPreferredSolutions,
    PreferredSolutions,
    PreferenceBase,
    PreferenceDB,
    PreferredRanges,
    ReferencePoint,
)
from .problem import (
    ConstantDB,
    ConstraintDB,
    DiscreteRepresentationDB,
    ExtraFunctionDB,
    ForestProblemMetaData,
    ObjectiveDB,
    ProblemDB,
    ProblemGetRequest,
    ProblemInfo,
    ProblemInfoSmall,
    ProblemMetaDataDB,
    ProblemMetaDataGetRequest,
    ScalarizationFunctionDB,
    SimulatorDB,
    TensorConstantDB,
    TensorVariableDB,
    VariableDB,
)
from .reference_point_method import RPMSolveRequest
from .session import (
    CreateSessionRequest,
    GetSessionRequest,
    InteractiveSessionBase,
    InteractiveSessionDB,
    InteractiveSessionInfo,
)
from .state import (
    BaseEMOState,
    EMOSaveState,
    EMOState,
    ENautilusState,
    IntermediateSolutionState,
    NIMBUSBaseState,
    NIMBUSClassificationState,
    NIMBUSInitializationState,
    NIMBUSSaveState,
    RPMBaseState,
    RPMState,
    StateDB,
)
from .user import User, UserBase, UserPublic, UserRole
from .utopia import UtopiaRequest, UtopiaResponse<|MERGE_RESOLUTION|>--- conflicted
+++ resolved
@@ -1,13 +1,8 @@
 """Model exports."""
 
-<<<<<<< HEAD
 __all__ = [  # noqa: RUF022
+    "UserSavedSolutionDB",
     "BaseEMOState",
-=======
-
-__all__ = [
-    "UserSavedSolutionDB",
->>>>>>> e4dd825a
     "Bounds",
     "ConstantDB",
     "ConstraintDB",
@@ -71,9 +66,10 @@
     "PreferedSolutions",
     "NonPreferredSolutions",
     "EMOSaveState",
+    "EMOSaveRequest",
     "EMOState",
-    "BaseEMOState",
     "SolutionAddress",
+    "UserSavedEMOResults",
     "UserSavedSolutionAddress",
     "UtopiaRequest",
     "UtopiaResponse",
@@ -81,10 +77,9 @@
 ]
 
 
-from .archive import SolutionAddress, UserSavedSolutionAddress, UserSavedSolutionDB
-from .EMO import EMOSolveRequest
+from .archive import SolutionAddress, UserSavedEMOResults, UserSavedSolutionAddress, UserSavedSolutionDB
+from .EMO import EMOSaveRequest, EMOSolveRequest
 from .generic import IntermediateSolutionRequest, IntermediateSolutionResponse
-
 from .nimbus import (
     NIMBUSClassificationRequest,
     NIMBUSClassificationResponse,
@@ -96,10 +91,10 @@
 from .preference import (
     Bounds,
     NonPreferredSolutions,
-    PreferredSolutions,
     PreferenceBase,
     PreferenceDB,
     PreferredRanges,
+    PreferredSolutions,
     ReferencePoint,
 )
 from .problem import (
@@ -115,6 +110,7 @@
     ProblemInfoSmall,
     ProblemMetaDataDB,
     ProblemMetaDataGetRequest,
+    RepresentativeNonDominatedSolutions,
     ScalarizationFunctionDB,
     SimulatorDB,
     TensorConstantDB,
