"""Tests related to routes and routers."""

from fastapi import status
from fastapi.testclient import TestClient

from desdeo.api.models import (
    CreateSessionRequest,
    GetSessionRequest,
    InteractiveSessionDB,
    NIMBUSClassificationRequest,
    NIMBUSInitializationRequest,
    NIMBUSSaveRequest,
    NIMBUSSaveState,
    ProblemGetRequest,
    ProblemInfo,
    ReferencePoint,
    RPMSolveRequest,
    User,
    PreferedSolutions,
    NonPreferredSolutions,
)
from desdeo.api.models.archive import UserSavedSolverResults, UserSavedEMOResults
from desdeo.api.models.generic import IntermediateSolutionRequest
from desdeo.api.routers.user_authentication import create_access_token
from desdeo.problem.testproblems import simple_knapsack_vectors
from desdeo.api.models.EMO import EMOSaveRequest, EMOSolveRequest
from desdeo.api.models.preference import PreferredRanges
from desdeo.api.models.state import EMOState, EMOSaveState


def login(
    client: TestClient, username="analyst", password="analyst"
) -> str:  # noqa: S107
    """Login, returns the access token."""
    response_login = client.post(
        "/login",
        data={"username": username, "password": password, "grant_type": "password"},
        headers={"content-type": "application/x-www-form-urlencoded"},
    ).json()

    return response_login["access_token"]


def post_json(client: TestClient, endpoint: str, json: dict, access_token: str):
    """Makes a post request and returns the response."""
    return client.post(
        endpoint,
        json=json,
        headers={
            "Authorization": f"Bearer {access_token}",
            "Content-Type": "application/json",
        },
    )


def get_json(client: TestClient, endpoint: str, access_token: str):
    """Makes a get request and returns the response."""
    return client.get(
        endpoint,
        headers={
            "Authorization": f"Bearer {access_token}",
            "Content-Type": "application/json",
        },
    )


def test_user_login(client: TestClient):
    """Test that login works."""
    response = client.post(
        "/login",
        data={"username": "analyst", "password": "analyst", "grant_type": "password"},
        headers={"content-type": "application/x-www-form-urlencoded"},
    )

    assert response.status_code == 200
    assert "access_token" in response.json()

    # wrong login
    response = client.post(
        "/login",
        data={"username": "analyst", "password": "anallyst", "grant_type": "password"},
        headers={"content-type": "application/x-www-form-urlencoded"},
    )

    assert response.status_code == 401


def test_tokens():
    """Test token generation."""
    token_1 = create_access_token({"id": 1, "sub": "analyst"})
    token_2 = create_access_token({"id": 1, "sub": "analyst"})

    assert token_1 != token_2


def test_refresh(client: TestClient):
    """Test that refreshing the access token works."""
    # check that no previous cookies exist
    assert len(client.cookies) == 0

    # no cookie
    response_bad = client.post("/refresh")

    response_good = client.post(
        "/login",
        data={"username": "analyst", "password": "analyst", "grant_type": "password"},
        headers={"content-type": "application/x-www-form-urlencoded"},
    )

    assert response_bad.status_code == 401
    assert response_good.status_code == 200

    assert "access_token" in response_good.json()
    assert len(client.cookies) == 1
    assert "refresh_token" in client.cookies

    response_refresh = client.post("/refresh")

    assert "access_token" in response_refresh.json()

    assert (
        response_good.json()["access_token"] != response_refresh.json()["access_token"]
    )


def test_get_problem(client: TestClient):
    """Test fetching specific problems based on their id."""
    access_token = login(client)

    response = post_json(
        client,
        "/problem/get",
        ProblemGetRequest(problem_id=1).model_dump(),
        access_token,
    )

    assert response.status_code == 200

    info = ProblemInfo.model_validate(response.json())

    assert info.id == 1
    assert info.name == "dtlz2"
    assert info.problem_metadata == None

    response = post_json(
        client,
        "problem/get",
        ProblemGetRequest(problem_id=2).model_dump(),
        access_token,
    )

    assert response.status_code == 200

    info = ProblemInfo.model_validate(response.json())

    assert info.id == 2
    assert info.name == "The river pollution problem"
    assert info.problem_metadata.data[0].metadata_type == "forest_problem_metadata"


def test_add_problem(client: TestClient):
    """Test that adding a problem to the database works."""
    access_token = login(client)

    problem = simple_knapsack_vectors()

    response = post_json(client, "/problem/add", problem.model_dump(), access_token)

    assert response.status_code == status.HTTP_200_OK

    problem_info: ProblemInfo = ProblemInfo.model_validate(response.json())

    assert problem_info.name == "Simple two-objective Knapsack problem"

    response = get_json(client, "problem/all_info", access_token)

    assert response.status_code == status.HTTP_200_OK

    problems = response.json()

    assert len(problems) == 3


def test_new_session(client: TestClient, session_and_user: dict):
    """Test that creating a new session works as expected."""
    user: User = session_and_user["user"]
    session = session_and_user["session"]

    assert user.active_session_id is None

    access_token = login(client)

    request = CreateSessionRequest(info="My session")

    response = post_json(client, "/session/new", request.model_dump(), access_token)

    assert response.status_code == status.HTTP_200_OK

    assert user.active_session_id == 1
    isession = session.get(InteractiveSessionDB, 1)

    assert isession.info == "My session"


def test_get_session(client: TestClient, session_and_user: dict):
    """Test that getting a session works as intended."""
    user: User = session_and_user["user"]

    access_token = login(client)

    # no sessions
    request = GetSessionRequest(session_id=1)
    response = post_json(client, "/session/get", request.model_dump(), access_token)
    assert response.status_code == status.HTTP_404_NOT_FOUND

    # add some sessions
    request = CreateSessionRequest(info="My session")
    response = post_json(client, "/session/new", request.model_dump(), access_token)
    assert response.status_code == status.HTTP_200_OK

    assert user.active_session_id == 1

    request = CreateSessionRequest(info="My session")
    response = post_json(client, "/session/new", request.model_dump(), access_token)
    assert response.status_code == status.HTTP_200_OK

    assert user.active_session_id == 2

    # sessions with id 1 and 2 should exist
    request = GetSessionRequest(session_id=1)
    response = post_json(client, "/session/get", request.model_dump(), access_token)
    assert response.status_code == status.HTTP_200_OK

    request = GetSessionRequest(session_id=2)
    response = post_json(client, "/session/get", request.model_dump(), access_token)
    assert response.status_code == status.HTTP_200_OK


def test_rpm_solve(client: TestClient):
    """Test that using the reference point method works as expected."""
    access_token = login(client)

    request = RPMSolveRequest(
        problem_id=1,
        preference=ReferencePoint(
            aspiration_levels={"f_1": 0.5, "f_2": 0.3, "f_3": 0.4}
        ),
    )

    response = post_json(
        client, "/method/rpm/solve", request.model_dump(), access_token
    )

    assert response.status_code == status.HTTP_200_OK


def test_nimbus_solve(client: TestClient):
    """Test that using the NIMBUS method works as expected."""
    access_token = login(client)

    request = NIMBUSClassificationRequest(
        problem_id=1,
        preference=ReferencePoint(
            aspiration_levels={"f_1": 0.5, "f_2": 0.6, "f_3": 0.4}
        ),
        current_objectives={"f_1": 0.6, "f_2": 0.4, "f_3": 0.5},
    )

    response = post_json(
        client, "/method/nimbus/solve", request.model_dump(), access_token
    )
    assert response.status_code == status.HTTP_200_OK


def test_intermediate_solve(client: TestClient):
    """Test that solving intermediate solutions works as expected."""
    access_token = login(client)

    request = IntermediateSolutionRequest(
        problem_id=1,
        reference_solution_1={
            "x_1": 0.2,
            "x_2": 0.3,
            "x_3": 0.1,
            "x_4": 0.1,
            "x_5": 0.1,
        },
        reference_solution_2={
            "x_1": 0.5,
            "x_2": 0.6,
            "x_3": 0.4,
            "x_4": 0.1,
            "x_5": 0.1,
        },
    )

    response = post_json(
        client, "/method/generic/intermediate", request.model_dump(), access_token
    )
    assert response.status_code == status.HTTP_200_OK


def test_save_solution(client: TestClient):
    """Test that saving solutions works as expected."""
    # Login to get access token
    access_token = login(client)

    # Create test solutions with proper dictionary values
    variable_values = {"x_1": 0.3, "x_2": 0.8, "x_3": 0.1, "x_4": 0.6, "x_5": 0.9}
    objective_values = {"f_1": 1.2, "f_2": 0.9, "f_3": 1.5}
    constraint_values = {"g_1": 0.1}
    extra_func_values = {"extra_1": 5000, "extra_2": 600000}
    solution_name = "The most environment friendly solution"

    test_solutions = [
        UserSavedSolverResults(
            name=solution_name,
            optimal_variables=variable_values,
            optimal_objectives=objective_values,
            constraint_values=constraint_values,
            extra_func_values=extra_func_values,
            success=True,
            message="This is a test solution saved from the NIMBUS method.",
        )
    ]
    

    # Create the save request
    save_request = NIMBUSSaveRequest(
        problem_id=1,
        solutions=test_solutions,
    )

    # Make the request
    response = post_json(
        client, "/method/nimbus/save", save_request.model_dump(), access_token
    )

    # Verify the response and state
    assert response.status_code == status.HTTP_200_OK
    save_state = NIMBUSSaveState.model_validate(response.json())
    assert len(save_state.solver_results) == 1

    # Verify state contains solver results without name
    saved_result = save_state.solver_results[0]
    assert saved_result.optimal_variables == variable_values
    assert saved_result.optimal_objectives == objective_values
    assert saved_result.constraint_values == constraint_values
    assert saved_result.extra_func_values == extra_func_values
    assert not hasattr(saved_result, "name")  # Name should not be in state

<<<<<<< HEAD
=======
def test_nimbus_initialize_no_solver(client: TestClient):
    """Test that initializing NIMBUS works without specifying a solver."""
    access_token = login(client)

    request = NIMBUSInitializationRequest(
        problem_id=1,
        solver=None
    )

    response = post_json(client, "/method/nimbus/initialize", request.model_dump(), access_token)
    assert response.status_code == status.HTTP_200_OK

>>>>>>> bb86c152

def test_add_new_dm(client: TestClient):
    """Test that adding a decision maker works"""

    # Create a new user to the database
    good_response = client.post(
        "/add_new_dm",
        data={"username": "new_dm", "password": "new_dm", "grant_type": "password"},
        headers={"content-type": "application/x-www-form-urlencoded"},
    )
    assert good_response.status_code == status.HTTP_201_CREATED

    # There already should be a user named new_dm, so we shouldn't create another one.
    bad_response = client.post(
        "/add_new_dm",
        data={"username": "new_dm", "password": "new_dm", "grant_type": "password"},
        headers={"content-type": "application/x-www-form-urlencoded"},
    )
    assert bad_response.status_code == status.HTTP_409_CONFLICT


def test_add_new_analyst(client: TestClient):
    """Test that adding a new analyst works"""

    # Try to create an analyst without logging in
    nologin_response = client.post(
        "/add_new_analyst",
        data={
            "username": "new_analyst",
            "password": "new_analyst",
            "grant_type": "password",
        },
        headers={"content-type": "application/x-www-form-urlencoded"},
    )

    # No user
    assert nologin_response.status_code == status.HTTP_401_UNAUTHORIZED

    # Try to create an analyst using a dm account.
    response = client.post(
        "/add_new_dm",
        data={"username": "new_dm", "password": "new_dm", "grant_type": "password"},
        headers={"content-type": "application/x-www-form-urlencoded"},
    )
    assert response.status_code == status.HTTP_201_CREATED

    dm_access_token = login(client, username="new_dm", password="new_dm")

    dm_response = client.post(
        "/add_new_analyst",
        data={
            "username": "new_analyst",
            "password": "new_analyst",
            "grant_type": "password",
        },
        headers={
            "Authorization": f"Bearer {dm_access_token}",
            "content-type": "application/x-www-form-urlencoded",
        },
    )

    # Creating an analyst using unauthorized user should return 401 status
    assert dm_response.status_code == status.HTTP_401_UNAUTHORIZED

    # Login with proper user
    analyst_access_token = login(client)

    good_response = client.post(
        "/add_new_analyst",
        data={
            "username": "new_analyst",
            "password": "new_analyst",
            "grant_type": "password",
        },
        headers={
            "Authorization": f"Bearer {analyst_access_token}",
            "content-type": "application/x-www-form-urlencoded",
        },
    )

    # Creating a new analyst with an analyst user should return 201
    assert good_response.status_code == status.HTTP_201_CREATED

    bad_response = client.post(
        "/add_new_analyst",
        data={
            "username": "new_analyst",
            "password": "new_analyst",
            "grant_type": "password",
        },
        headers={
            "Authorization": f"Bearer {analyst_access_token}",
            "content-type": "application/x-www-form-urlencoded",
        },
    )

    # Trying to create an analyst with username that is already in use should return 409
    assert bad_response.status_code == status.HTTP_409_CONFLICT


def test_login_logout(client: TestClient):
    """Test that logging out works."""

    # Login (sets refresh token cookie)
    login(client=client, username="analyst", password="analyst")

    # Refresh access token
    response = client.post("/refresh")
    # Access token refreshed
    assert response.status_code == status.HTTP_200_OK

    # Logout (remove the refresh token cookie)
    response = client.post(
        "/logout",
    )
    assert response.status_code == status.HTTP_200_OK

    # Refresh access token
    response = client.post(
        "/refresh",
        headers={"content-type": "application/x-www-form-urlencoded"},
    )
    # Access token NOT refreshed
    assert response.status_code == status.HTTP_401_UNAUTHORIZED
<<<<<<< HEAD


def test_emo_solve_with_reference_point(client: TestClient):
    """Test that using EMO with reference point works as expected."""
    access_token = login(client)

    request = EMOSolveRequest(
        problem_id=1,
        method="NSGA3",  # Use uppercase method name consistently
        preference=ReferencePoint(
            aspiration_levels={"f_1_min": 0.5, "f_2_min": 0.3, "f_3_min": 0.4}
        ),
        max_evaluations=1000,
        number_of_vectors=20,
        use_archive=True,
    )

    print("Request Data:", request.model_dump())

    response = post_json(
        client, "/method/emo/solve", request.model_dump(), access_token
    )

    assert response.status_code == status.HTTP_200_OK

    # Validate the response structure
    emo_state = EMOState.model_validate(response.json())
    assert emo_state.method == "NSGA3"  # Method name is consistently uppercase
    assert emo_state.max_evaluations == 1000
    assert emo_state.number_of_vectors == 20
    assert emo_state.use_archive is True
    assert emo_state.solutions is not None
    assert emo_state.outputs is not None
    assert len(emo_state.solutions) > 0
    assert len(emo_state.outputs) > 0


def test_emo_save_solutions(client: TestClient):
    """Test saving selected EMO solutions."""
    access_token = login(client)

    request = EMOSolveRequest(
        problem_id=1,
        method="NSGA3",  # Use uppercase method name consistently
        preference=ReferencePoint(
            aspiration_levels={"f_1_min": 0.5, "f_2_min": 0.3, "f_3_min": 0.4}
        ),
        max_evaluations=1000,
        number_of_vectors=20,
        use_archive=True,
    )

    print("Request Data:", request.model_dump())

    response = post_json(
        client, "/method/emo/solve", request.model_dump(), access_token
    )

    assert response.status_code == status.HTTP_200_OK

    # Validate the response structure
    emo_state = EMOState.model_validate(response.json())

    solutions = emo_state.solutions
    outputs = emo_state.outputs

    # Select first 2 solutions to save
    selected_solutions = []
    for i in range(min(2, len(solutions))):
        selected_solutions.append(
            UserSavedEMOResults(
                name="Selected Solution",
                optimal_variables={
                    "x_1": 0.3625950577165081,
                    "x_2": 0.5014621638728629,
                    "x_3": 0.5133986403602678,
                    "x_4": 0.4971694793667669,
                    "x_5": 0.4977880432562051,
                },
                optimal_objectives={
                    "f_1_min": 0.6665403105011645,
                    "f_2_min": 0.4260369452661199,
                    "f_3_min": 0.6126011822203475,
                },
                constraint_values={},
                extra_func_values={},
            )
        )

    # Create the save request
    save_request = EMOSaveRequest(
        problem_id=1,
        solutions=selected_solutions,
    )

    # Make the request
    response = post_json(
        client, "/method/emo/save", save_request.model_dump(), access_token
    )

    # Verify the response and state
    assert response.status_code == status.HTTP_200_OK
    print("Save Response:", response.json())
    save_state = EMOSaveState.model_validate(response.json())
    # assert len(save_state.solver_results) == 1

    # Verify state contains solver results without name
    saved_result = save_state.saved_solutions[0]
    assert not hasattr(saved_result, "name")  # Name should not be in state

    # Get saved solutions
    saved_response = client.get(
        "/method/emo/saved-solutions",
        headers={"Authorization": f"Bearer {access_token}"},
    )
    assert saved_response.status_code == status.HTTP_200_OK
    saved_solutions = saved_response.json()
    assert len(saved_solutions) >= 2


def test_emo_solve_with_rvea(client: TestClient):
    """Test that using EMO with RVEA method works as expected."""
    access_token = login(client)

    request = EMOSolveRequest(
        problem_id=1,
        method="RVEA",  # Test RVEA method with uppercase
        preference=ReferencePoint(
            aspiration_levels={"f_1_min": 0.5, "f_2_min": 0.3, "f_3_min": 0.4}
        ),
        max_evaluations=1000,
        number_of_vectors=20,
        use_archive=True,
    )

    response = post_json(
        client, "/method/emo/solve", request.model_dump(), access_token
    )

    assert response.status_code == status.HTTP_200_OK

    # Validate the response structure
    emo_state = EMOState.model_validate(response.json())
    assert emo_state.method == "RVEA"  # Method name is consistently uppercase
    assert emo_state.max_evaluations == 1000
    assert emo_state.number_of_vectors == 20
    assert emo_state.use_archive is True
    assert emo_state.solutions is not None
    assert emo_state.outputs is not None
    assert len(emo_state.solutions) > 0
    assert len(emo_state.outputs) > 0
=======
    

def test_get_problem_metadata(client: TestClient):
    """Test that fetching problem metadata works."""
    
    access_token = login(client=client)

    # Problem with no metadata
    req = {"problem_id": 1, "metadata_type": "forest_problem_metadata"}
    response = post_json(
        client=client, 
        endpoint="/problem/get_metadata", 
        json=req, 
        access_token=access_token
    )
    assert response.status_code == 200
    assert response.json() == []

    # Problem with forest metadata
    req = {"problem_id": 2, "metadata_type": "forest_problem_metadata"}
    response = post_json(
        client=client, 
        endpoint="/problem/get_metadata", 
        json=req, 
        access_token=access_token
    )
    assert response.status_code == 200
    assert response.json()[0]["metadata_type"] == "forest_problem_metadata"
    assert response.json()[0]["schedule_dict"] == {"type": "dict"}

    # No problem
    req = {"problem_id": 3, "metadata_type": "forest_problem_metadata"}
    response = post_json(
        client=client, 
        endpoint="/problem/get_metadata", 
        json=req, 
        access_token=access_token
    )
    assert response.status_code == 404
>>>>>>> bb86c152
<|MERGE_RESOLUTION|>--- conflicted
+++ resolved
@@ -323,7 +323,6 @@
             message="This is a test solution saved from the NIMBUS method.",
         )
     ]
-    
 
     # Create the save request
     save_request = NIMBUSSaveRequest(
@@ -349,21 +348,18 @@
     assert saved_result.extra_func_values == extra_func_values
     assert not hasattr(saved_result, "name")  # Name should not be in state
 
-<<<<<<< HEAD
-=======
+
 def test_nimbus_initialize_no_solver(client: TestClient):
     """Test that initializing NIMBUS works without specifying a solver."""
     access_token = login(client)
 
-    request = NIMBUSInitializationRequest(
-        problem_id=1,
-        solver=None
-    )
-
-    response = post_json(client, "/method/nimbus/initialize", request.model_dump(), access_token)
-    assert response.status_code == status.HTTP_200_OK
-
->>>>>>> bb86c152
+    request = NIMBUSInitializationRequest(problem_id=1, solver=None)
+
+    response = post_json(
+        client, "/method/nimbus/initialize", request.model_dump(), access_token
+    )
+    assert response.status_code == status.HTTP_200_OK
+
 
 def test_add_new_dm(client: TestClient):
     """Test that adding a decision maker works"""
@@ -488,7 +484,6 @@
     )
     # Access token NOT refreshed
     assert response.status_code == status.HTTP_401_UNAUTHORIZED
-<<<<<<< HEAD
 
 
 def test_emo_solve_with_reference_point(client: TestClient):
@@ -640,21 +635,20 @@
     assert emo_state.outputs is not None
     assert len(emo_state.solutions) > 0
     assert len(emo_state.outputs) > 0
-=======
-    
+
 
 def test_get_problem_metadata(client: TestClient):
     """Test that fetching problem metadata works."""
-    
+
     access_token = login(client=client)
 
     # Problem with no metadata
     req = {"problem_id": 1, "metadata_type": "forest_problem_metadata"}
     response = post_json(
-        client=client, 
-        endpoint="/problem/get_metadata", 
-        json=req, 
-        access_token=access_token
+        client=client,
+        endpoint="/problem/get_metadata",
+        json=req,
+        access_token=access_token,
     )
     assert response.status_code == 200
     assert response.json() == []
@@ -662,10 +656,10 @@
     # Problem with forest metadata
     req = {"problem_id": 2, "metadata_type": "forest_problem_metadata"}
     response = post_json(
-        client=client, 
-        endpoint="/problem/get_metadata", 
-        json=req, 
-        access_token=access_token
+        client=client,
+        endpoint="/problem/get_metadata",
+        json=req,
+        access_token=access_token,
     )
     assert response.status_code == 200
     assert response.json()[0]["metadata_type"] == "forest_problem_metadata"
@@ -674,10 +668,9 @@
     # No problem
     req = {"problem_id": 3, "metadata_type": "forest_problem_metadata"}
     response = post_json(
-        client=client, 
-        endpoint="/problem/get_metadata", 
-        json=req, 
-        access_token=access_token
-    )
-    assert response.status_code == 404
->>>>>>> bb86c152
+        client=client,
+        endpoint="/problem/get_metadata",
+        json=req,
+        access_token=access_token,
+    )
+    assert response.status_code == 404