--- conflicted
+++ resolved
@@ -76,16 +76,10 @@
         fronts[i] = current_front_all
 
         taken = taken + fronts[i]
-<<<<<<< HEAD
-        if not fronts[i].any() or taken.all():
-            # if the current front is empty or if all the solutions have been sorted, stop
-            break
-=======
         if taken.all():
             # if all the solutions have been sorted, stop
             break
 
->>>>>>> d491258f
     return fronts[: i + 1]
 
 
