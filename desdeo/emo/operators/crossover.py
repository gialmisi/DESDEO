--- conflicted
+++ resolved
@@ -779,7 +779,6 @@
         return msgs
 
 
-<<<<<<< HEAD
 class SingleArithmeticCrossover(BaseCrossover):
     """Single Arithmetic Crossover for continuous problems."""
 
@@ -939,28 +938,13 @@
     @property
     def provided_topics(self) -> dict[int, Sequence[CrossoverMessageTopics]]:
         """The message topics provided by the local crossover operator."""
-=======
-class BoundedExponentialCrossover(BaseCrossover):
-    """Bounded‐exponential (BEX) crossover for continuous problems."""
-
-    @property
-    def provided_topics(self) -> dict[int, Sequence[CrossoverMessageTopics]]:
->>>>>>> 386376de
         return {
             0: [],
             1: [
                 CrossoverMessageTopics.XOVER_PROBABILITY,
-<<<<<<< HEAD
             ],
             2: [
                 CrossoverMessageTopics.XOVER_PROBABILITY,
-=======
-                CrossoverMessageTopics.LAMBDA,
-            ],
-            2: [
-                CrossoverMessageTopics.XOVER_PROBABILITY,
-                CrossoverMessageTopics.LAMBDA,
->>>>>>> 386376de
                 CrossoverMessageTopics.PARENTS,
                 CrossoverMessageTopics.OFFSPRINGS,
             ],
@@ -968,7 +952,6 @@
 
     @property
     def interested_topics(self):
-<<<<<<< HEAD
         """The message topics that the local crossover operator is interested in."""
         return []
 
@@ -993,54 +976,6 @@
 
     def do(self, *, population: pl.DataFrame, to_mate: list[int] | None = None) -> pl.DataFrame:
         """Perform Local Crossover.
-=======
-        """The message topics provided by the bounded exponential crossover operator."""
-        return []
-
-    def __init__(
-        self,
-        *,
-        problem: Problem,
-        seed: int = 0,
-        lambda_: float = 1.0,
-        xover_probability: float = 1.0,
-        **kwargs,
-    ):
-        """Initialize the bounded‐exponential crossover operator.
-
-        Args:
-            problem (Problem): the problem object.
-            seed (int): random seed for the internal generator.
-            lambda_ (float, optional): positive scale λ for the exponential distribution.
-                Defaults to 1.0.
-            xover_probability (float, optional): probability of applying crossover
-                to each pair. Defaults to 1.0.
-            kwargs: passed to Subscriber (e.g. publisher).
-        """
-        super().__init__(problem=problem, **kwargs)
-
-        if problem.variable_domain is not VariableDomainTypeEnum.continuous:
-            raise ValueError("BoundedExponentialCrossover only works on continuous problems.")
-        if lambda_ <= 0:
-            raise ValueError("lambda_ must be positive.")
-        if not 0 <= xover_probability <= 1:
-            raise ValueError("xover_probability must be in [0,1].")
-
-        self.lambda_ = lambda_
-        self.xover_probability = xover_probability
-        self.seed = seed
-
-        self.parent_population: pl.DataFrame | None = None
-        self.offspring_population: pl.DataFrame | None = None
-
-    def do(
-        self,
-        *,
-        population: pl.DataFrame,
-        to_mate: list[int] | None = None,
-    ) -> pl.DataFrame:
-        """Perform bounded‐exponential crossover.
->>>>>>> 386376de
 
         Args:
             population (pl.DataFrame): the population to perform the crossover with. The DataFrame
@@ -1057,7 +992,6 @@
         num_var = len(self.variable_symbols)
 
         parent_decision_vars = population[self.variable_symbols].to_numpy()
-<<<<<<< HEAD
 
         if to_mate is None:
             shuffled_ids = list(range(pop_size))
@@ -1066,22 +1000,11 @@
             shuffled_ids = to_mate.copy()
 
         mating_pop_size = len(shuffled_ids)
-=======
-        if to_mate is None:
-            shuffled_ids = list(range(pop_size))
-            shuffle(shuffled_ids)
-        else:
-            shuffled_ids = copy.copy(to_mate)
-
-        mating_pop_size = len(shuffled_ids)
-        original_pop_size = mating_pop_size
->>>>>>> 386376de
         if mating_pop_size % 2 == 1:
             shuffled_ids.append(shuffled_ids[0])
             mating_pop_size += 1
 
         mating_pop = parent_decision_vars[shuffled_ids]
-<<<<<<< HEAD
         parents1 = mating_pop[0::2]
         parents2 = mating_pop[1::2]
 
@@ -1102,59 +1025,11 @@
             pl.all().cast(pl.Float64)
         )
 
-=======
-
-        parents1 = mating_pop[0::2, :]
-        parents2 = mating_pop[1::2, :]
-
-        x_lower = np.minimum(parents1, parents2)
-        x_upper = np.maximum(parents1, parents2)
-        span = parents2 - parents1
-
-        rng = np.random.default_rng(self.seed)
-
-        u = rng.random((mating_pop_size // 2, num_var))
-        r = rng.random((mating_pop_size // 2, num_var))
-
-        exp_lower_1 = np.exp((x_lower - parents1) / (self.lambda_ * span))
-        exp_upper_1 = np.exp((parents1 - x_upper) / (self.lambda_ * span))
-
-        exp_lower_2 = np.exp((x_lower - parents2) / (self.lambda_ * span))
-        exp_upper_2 = np.exp((parents2 - x_upper) / (self.lambda_ * span))
-
-        beta_1 = np.where(
-            r <= 0.5,
-            self.lambda_ * np.log(exp_lower_1 + u * (1 - exp_lower_1)),
-            -self.lambda_ * np.log(1 - u * (1 - exp_upper_1))
-        )
-
-        beta_2 = np.where(
-            r <= 0.5,
-            self.lambda_ * np.log(exp_lower_2 + u * (1 - exp_lower_2)),
-            -self.lambda_ * np.log(1 - u * (1 - exp_upper_2))
-        )
-
-        offspring1 = parents1 + beta_1 * span
-        offspring2 = parents2 + beta_2 * span
-
-        mask = rng.random(mating_pop_size // 2) > self.xover_probability
-        offspring1[mask, :] = parents1[mask, :]
-        offspring2[mask, :] = parents2[mask, :]
-
-        children = np.vstack((offspring1, offspring2))
-        if original_pop_size % 2 == 1:
-            children = children[:-1, :]
-
-        self.offspring_population = (pl.from_numpy(children, schema=self.variable_symbols).select(
-            pl.all().cast(pl.Float64))
-        )
->>>>>>> 386376de
         self.notify()
         return self.offspring_population
 
     def update(self, *_, **__):
         """Do nothing."""
-<<<<<<< HEAD
 
     def state(self) -> Sequence[Message]:
         """Return the state of the local crossover operator."""
@@ -1163,14 +1038,6 @@
 
         msgs: list[Message] = []
 
-=======
-        pass
-
-    def state(self) -> Sequence[Message]:
-        if getattr(self, "parent_population", None) is None:
-            return []
-        msgs: list[Message] = []
->>>>>>> 386376de
         if self.verbosity >= 1:
             msgs.append(
                 FloatMessage(
@@ -1179,17 +1046,6 @@
                     value=self.xover_probability,
                 )
             )
-<<<<<<< HEAD
-
-=======
-            msgs.append(
-                FloatMessage(
-                    topic=CrossoverMessageTopics.LAMBDA,
-                    source=self.__class__.__name__,
-                    value=self.lambda_,
-                )
-            )
->>>>>>> 386376de
         if self.verbosity >= 2:
             msgs.extend(
                 [
@@ -1205,8 +1061,189 @@
                     ),
                 ]
             )
-<<<<<<< HEAD
-
-=======
->>>>>>> 386376de
+        return msgs
+
+
+class BoundedExponentialCrossover(BaseCrossover):
+    """Bounded‐exponential (BEX) crossover for continuous problems."""
+
+    @property
+    def provided_topics(self) -> dict[int, Sequence[CrossoverMessageTopics]]:
+        """The message topics provided by the bounded exponential crossover operator."""
+        return {
+            0: [],
+            1: [
+                CrossoverMessageTopics.XOVER_PROBABILITY,
+                CrossoverMessageTopics.LAMBDA,
+            ],
+            2: [
+                CrossoverMessageTopics.XOVER_PROBABILITY,
+                CrossoverMessageTopics.LAMBDA,
+                CrossoverMessageTopics.PARENTS,
+                CrossoverMessageTopics.OFFSPRINGS,
+            ],
+        }
+
+    @property
+    def interested_topics(self):
+        """The message topics provided by the bounded exponential crossover operator."""
+        return []
+
+    def __init__(
+        self,
+        *,
+        problem: Problem,
+        seed: int = 0,
+        lambda_: float = 1.0,
+        xover_probability: float = 1.0,
+        **kwargs,
+    ):
+        """Initialize the bounded‐exponential crossover operator.
+
+        Args:
+            problem (Problem): the problem object.
+            seed (int): random seed for the internal generator.
+            lambda_ (float, optional): positive scale λ for the exponential distribution.
+                Defaults to 1.0.
+            xover_probability (float, optional): probability of applying crossover
+                to each pair. Defaults to 1.0.
+            kwargs: passed to Subscriber (e.g. publisher).
+        """
+        super().__init__(problem=problem, **kwargs)
+
+        if problem.variable_domain is not VariableDomainTypeEnum.continuous:
+            raise ValueError("BoundedExponentialCrossover only works on continuous problems.")
+        if lambda_ <= 0:
+            raise ValueError("lambda_ must be positive.")
+        if not 0 <= xover_probability <= 1:
+            raise ValueError("xover_probability must be in [0,1].")
+
+        self.lambda_ = lambda_
+        self.xover_probability = xover_probability
+        self.seed = seed
+        self.rng = np.random.default_rng(self.seed)
+
+        self.parent_population: pl.DataFrame | None = None
+        self.offspring_population: pl.DataFrame | None = None
+
+    def do(
+        self,
+        *,
+        population: pl.DataFrame,
+        to_mate: list[int] | None = None,
+    ) -> pl.DataFrame:
+        """Perform bounded‐exponential crossover.
+
+        Args:
+            population (pl.DataFrame): the population to perform the crossover with. The DataFrame
+                contains the decision vectors, the target vectors, and the constraint vectors.
+            to_mate (list[int] | None): the indices of the population members that should
+                participate in the crossover. If `None`, the whole population is subject
+                to the crossover.
+
+        Returns:
+            pl.DataFrame: the offspring resulting from the crossover.
+        """
+        self.parent_population = population
+        pop_size = population.shape[0]
+        num_var = len(self.variable_symbols)
+
+        parent_decision_vars = population[self.variable_symbols].to_numpy()
+        if to_mate is None:
+            shuffled_ids = list(range(pop_size))
+            self.rng.shuffle(shuffled_ids)
+        else:
+            shuffled_ids = copy.copy(to_mate)
+
+        mating_pop_size = len(shuffled_ids)
+        original_pop_size = mating_pop_size
+        if mating_pop_size % 2 == 1:
+            shuffled_ids.append(shuffled_ids[0])
+            mating_pop_size += 1
+
+        mating_pop = parent_decision_vars[shuffled_ids]
+
+        parents1 = mating_pop[0::2, :]
+        parents2 = mating_pop[1::2, :]
+
+        x_lower = np.minimum(parents1, parents2)  # upper and lower bounds of the variables in the population
+        x_upper = np.maximum(parents1, parents2)  # might have to change to bounds taken from Problem, instead...
+        span = parents2 - parents1  # y_i - x_1
+
+        u_i = self.rng.random((mating_pop_size // 2, num_var))  # random integers
+        r_i = self.rng.random((mating_pop_size // 2, num_var))
+
+        exp_lower_1 = np.exp((x_lower - parents1) / (self.lambda_ * span))
+        exp_upper_1 = np.exp((parents1 - x_upper) / (self.lambda_ * span))
+
+        exp_lower_2 = np.exp((x_lower - parents2) / (self.lambda_ * span))
+        exp_upper_2 = np.exp((parents2 - x_upper) / (self.lambda_ * span))
+
+        beta_1 = np.where(
+            r_i <= 0.5,
+            self.lambda_ * np.log(exp_lower_1 + u_i * (1 - exp_lower_1)),
+            -self.lambda_ * np.log(1 - u_i * (1 - exp_upper_1)),
+        )
+
+        beta_2 = np.where(
+            r_i <= 0.5,
+            self.lambda_ * np.log(exp_lower_2 + u_i * (1 - exp_lower_2)),
+            -self.lambda_ * np.log(1 - u_i * (1 - exp_upper_2)),
+        )
+
+        offspring1 = parents1 + beta_1 * span
+        offspring2 = parents2 + beta_2 * span
+
+        mask = self.rng.random(mating_pop_size // 2) > self.xover_probability
+        offspring1[mask, :] = parents1[mask, :]
+        offspring2[mask, :] = parents2[mask, :]
+
+        children = np.vstack((offspring1, offspring2))
+        if original_pop_size % 2 == 1:
+            children = children[:-1, :]
+
+        self.offspring_population = pl.from_numpy(children, schema=self.variable_symbols).select(
+            pl.all().cast(pl.Float64)
+        )
+        self.notify()
+        return self.offspring_population
+
+    def update(self, *_, **__):
+        """Do nothing."""
+
+    def state(self) -> Sequence[Message]:
+        """Return the state of the crossover operator."""
+        if getattr(self, "parent_population", None) is None:
+            return []
+        msgs: list[Message] = []
+        if self.verbosity >= 1:
+            msgs.append(
+                FloatMessage(
+                    topic=CrossoverMessageTopics.XOVER_PROBABILITY,
+                    source=self.__class__.__name__,
+                    value=self.xover_probability,
+                )
+            )
+            msgs.append(
+                FloatMessage(
+                    topic=CrossoverMessageTopics.LAMBDA,
+                    source=self.__class__.__name__,
+                    value=self.lambda_,
+                )
+            )
+        if self.verbosity >= 2:
+            msgs.extend(
+                [
+                    PolarsDataFrameMessage(
+                        topic=CrossoverMessageTopics.PARENTS,
+                        source=self.__class__.__name__,
+                        value=self.parent_population,
+                    ),
+                    PolarsDataFrameMessage(
+                        topic=CrossoverMessageTopics.OFFSPRINGS,
+                        source=self.__class__.__name__,
+                        value=self.offspring_population,
+                    ),
+                ]
+            )
         return msgs