--- conflicted
+++ resolved
@@ -954,7 +954,6 @@
             ),
         )
 
-<<<<<<< HEAD
 
 @pytest.mark.sympy
 def test_parse_sympy_basic_arithmetics():
@@ -969,41 +968,12 @@
     c_2 = -9.2
     constants = [c_1, c_2]
     constant_symbols = ["c_1", "c_2"]
-=======
-@pytest.mark.gurobipy
-def test_parse_gurobipy_basic_arithmetics():
-    """Test the JSON parser for correctly parsing MathJSON into gurobipy expressions."""
-    gp_model = gp.Model("Test model")
-
-    x_1 = 6.9
-    x_2 = 0.1
-    x_3 = 11.1
-    gp_model.addConstr(gp_model.addVar(name='x_1',obj=1)>=x_1)
-    gp_model.addConstr(gp_model.addVar(name='x_2',obj=1)>=x_2)
-    gp_model.addConstr(gp_model.addVar(name='x_3',obj=1)>=x_3)
-
-    constants={}
-    c_1 = 4.2
-    constants["c_1"] = 4.2
-    c_2 = 2.2
-    constants["c_2"] = 2.2
-    gp_model.update()
-    gp_model.optimize()
-
-    def callback(name: str):
-        expression = gp_model.getVarByName(name)
-        if expression is None:  # noqa: SIM102
-            if name in constants:
-                expression = constants[name]
-        return expression
->>>>>>> 44908ea7
 
     tests = [
         ("x_1 + x_2 + x_3", x_1 + x_2 + x_3),
         ("x_1 + x_2 + x_3 - c_1 - c_2", x_1 + x_2 + x_3 - c_1 - c_2),
         ("x_1 - x_2 + c_1", x_1 - x_2 + c_1),
         ("x_1 * c_2", x_1 * c_2),
-<<<<<<< HEAD
         ("x_2 / c_1", x_2 / c_1),
         ("(x_1 + x_2) * c_1", (x_1 + x_2) * c_1),
         ("((x_1 + x_2) - x_3) / c_1", ((x_1 + x_2) - x_3) / c_1),
@@ -1034,6 +1004,70 @@
 
         npt.assert_almost_equal(
             f(*variables, *constants), result, err_msg=(f"Test failed for {str_expr=}, with " f"{sympy_expr=}.")
+        )
+
+
+@pytest.mark.gurobipy
+def test_parse_gurobipy_basic_arithmetics():
+    """Test the JSON parser for correctly parsing MathJSON into gurobipy expressions."""
+    gp_model = gp.Model("Test model")
+
+    x_1 = 6.9
+    x_2 = 0.1
+    x_3 = 11.1
+    gp_model.addConstr(gp_model.addVar(name="x_1", obj=1) >= x_1)
+    gp_model.addConstr(gp_model.addVar(name="x_2", obj=1) >= x_2)
+    gp_model.addConstr(gp_model.addVar(name="x_3", obj=1) >= x_3)
+
+    constants = {}
+    c_1 = 4.2
+    constants["c_1"] = 4.2
+    c_2 = 2.2
+    constants["c_2"] = 2.2
+    gp_model.update()
+    gp_model.optimize()
+
+    def callback(name: str):
+        expression = gp_model.getVarByName(name)
+        if expression is None:  # noqa: SIM102
+            if name in constants:
+                expression = constants[name]
+        return expression
+
+    tests = [
+        ("x_1 + x_2 + x_3", x_1 + x_2 + x_3),
+        ("x_1 + x_2 + x_3 - c_1 - c_2", x_1 + x_2 + x_3 - c_1 - c_2),
+        ("x_1 - x_2 + c_1", x_1 - x_2 + c_1),
+        ("x_1 * c_2", x_1 * c_2),
+        ("x_2 / 4.2", x_2 / 4.2),
+        ("(x_1 + x_2) * c_1", (x_1 + x_2) * c_1),
+        ("((x_1 + x_2) - x_3) / 4.2", ((x_1 + x_2) - x_3) / 4.2),
+        ("x_1 + 2 * x_2 - 3", x_1 + 2 * x_2 - 3),
+        ("(x_1 + (x_2 * c_2) / (4.2 - 11.1)) * 2", (x_1 + (x_2 * c_2) / (4.2 - 11.1)) * 2),
+        ("x_3 * c_2 / 2", x_3 * c_2 / 2),
+        ("(x_1 + 10) - (c_2 - 5)", (x_1 + 10) - (c_2 - 5)),
+        ("((x_1 * 2) + (x_2 / 0.5)) - (c_1 * (x_3 + 3))", ((x_1 * 2) + (x_2 / 0.5)) - (c_1 * (x_3 + 3))),
+        ("(x_1 - (x_2 * 2) + (11.1 + 5.5) + c_1) + (c_2 + 4.4)", (x_1 - (x_2 * 2) + (11.1 + 5.5) + c_1) + (c_2 + 4.4)),
+        ("x_1 - ((x_2 + 2.1) * (c_1 - 3))", x_1 - ((x_2 + 2.1) * (c_1 - 3))),
+        ("(x_1 + (x_2 * (c_1 + 3.3) + (x_3 - 2))) * 1.5", (x_1 + (x_2 * (c_1 + 3.3) + (x_3 - 2))) * 1.5),
+        ("(x_1 - (x_2 + (2.5 * c_1))) - (c_2 - (x_3 * 0.5))", (x_1 - (x_2 + (2.5 * c_1))) - (c_2 - (x_3 * 0.5))),
+        (
+            "((x_1 * c_1) + (x_2 - c_2) / 2.0) + (x_3 + 3.5) * (1 + c_1)",
+            ((x_1 * c_1) + (x_2 - c_2) / 2.0) + (x_3 + 3.5) * (1 + c_1),
+        ),
+        ("(x_1 ** 2 + x_2 ** 2) - c_1 * 3 + (x_3 - c_2)", (x_1**2 + x_2**2) - c_1 * 3 + (x_3 - c_2)),
+    ]
+
+    infix_parser = InfixExpressionParser()
+    gurobipy_parser = MathParser(to_format=FormatEnum.gurobipy)
+
+    for str_expr, result in tests:
+        json_expr = infix_parser.parse(str_expr)
+        gurobipy_expr = gurobipy_parser.parse(json_expr, callback)
+        # print(str_expr)
+
+        npt.assert_array_almost_equal(
+            gurobipy_expr.getValue(), result, err_msg=f"Test failed for {str_expr}, with {gurobipy_expr}"
         )
 
 
@@ -1330,35 +1364,4 @@
 
         npt.assert_almost_equal(
             f(*variables, *constants), result, err_msg=(f"Test failed for {str_expr=}, with " f"{sympy_expr=}.")
-=======
-        ("x_2 / 4.2", x_2 / 4.2),
-        ("(x_1 + x_2) * c_1", (x_1 + x_2) * c_1),
-        ("((x_1 + x_2) - x_3) / 4.2", ((x_1 + x_2) - x_3) / 4.2),
-        ("x_1 + 2 * x_2 - 3", x_1 + 2 * x_2 - 3),
-        ("(x_1 + (x_2 * c_2) / (4.2 - 11.1)) * 2", (x_1 + (x_2 * c_2) / (4.2 - 11.1)) * 2),
-        ("x_3 * c_2 / 2", x_3 * c_2 / 2),
-        ("(x_1 + 10) - (c_2 - 5)", (x_1 + 10) - (c_2 - 5)),
-        ("((x_1 * 2) + (x_2 / 0.5)) - (c_1 * (x_3 + 3))", ((x_1 * 2) + (x_2 / 0.5)) - (c_1 * (x_3 + 3))),
-        ("(x_1 - (x_2 * 2) + (11.1 + 5.5) + c_1) + (c_2 + 4.4)", (x_1 - (x_2 * 2) + (11.1 + 5.5) + c_1) + (c_2 + 4.4)),
-        ("x_1 - ((x_2 + 2.1) * (c_1 - 3))", x_1 - ((x_2 + 2.1) * (c_1 - 3))),
-        ("(x_1 + (x_2 * (c_1 + 3.3) + (x_3 - 2))) * 1.5", (x_1 + (x_2 * (c_1 + 3.3) + (x_3 - 2))) * 1.5),
-        ("(x_1 - (x_2 + (2.5 * c_1))) - (c_2 - (x_3 * 0.5))", (x_1 - (x_2 + (2.5 * c_1))) - (c_2 - (x_3 * 0.5))),
-        (
-            "((x_1 * c_1) + (x_2 - c_2) / 2.0) + (x_3 + 3.5) * (1 + c_1)",
-            ((x_1 * c_1) + (x_2 - c_2) / 2.0) + (x_3 + 3.5) * (1 + c_1),
-        ),
-        ("(x_1 ** 2 + x_2 ** 2) - c_1 * 3 + (x_3 - c_2)", (x_1**2 + x_2**2) - c_1 * 3 + (x_3 - c_2)),
-    ]
-
-    infix_parser = InfixExpressionParser()
-    gurobipy_parser = MathParser(to_format=FormatEnum.gurobipy)
-
-    for str_expr, result in tests:
-        json_expr = infix_parser.parse(str_expr)
-        gurobipy_expr = gurobipy_parser.parse(json_expr, callback)
-        #print(str_expr)
-
-        npt.assert_array_almost_equal(
-            gurobipy_expr.getValue(), result, err_msg=f"Test failed for {str_expr}, with {gurobipy_expr}"
->>>>>>> 44908ea7
         )