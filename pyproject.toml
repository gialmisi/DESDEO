--- conflicted
+++ resolved
@@ -27,12 +27,8 @@
 pyparsing = "^3.0"
 # Optimization
 nevergrad = "^1.0"
-<<<<<<< HEAD
-pyomo = "^6.0"
-=======
 bayesian-optimization = "^1.0" # They recently released v2 which breaks compatibility with nevergrad 
 pyomo = "^6.8"
->>>>>>> 64eb35c0
 # Miscellaneous
 jupyter = "^1.0"
 jupyterlab = "^4.0"
@@ -79,22 +75,16 @@
 pyparsing = { extras = ["diagrams"], version = "^3.1.1" }
 isort = "^5.0"
 mypy = "^1.0"
-<<<<<<< HEAD
 mkdocstrings = { extras = ["python"], version = "^0.24.1" }
-=======
 mkdocstrings-python = "^1.0"
->>>>>>> 64eb35c0
 mkdocs-material = "^9.5.12"
 pytest-xdist = "^3.5.0"
 pytest-testmon = "^2.1.1"
 snakeviz = "^2.2.0"
 pytest-asyncio = "^0.24.0"
-<<<<<<< HEAD
-=======
 griffe = "^1.4.1"
 mkdocs-jupyter = "^0.25.1"
 jupytext = "^1.16.4"
->>>>>>> 64eb35c0
 
 
 [tool.ruff]
