--- conflicted
+++ resolved
@@ -148,13 +148,10 @@
 .testmondata*
 debug.py
 
-<<<<<<< HEAD
 Vaaler_DATA_50.csv
-=======
 # utopia
 reference_solutions.json
 
 
 # Scratch
-scratch/
->>>>>>> 64eb35c0
+scratch/